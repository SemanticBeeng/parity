--- conflicted
+++ resolved
@@ -498,20 +498,12 @@
 		// import right here
 		let tx = transactions.into_iter().filter_map(|bytes| UntrustedRlp::new(&bytes).as_val().ok()).collect();
 		self.import_transactions(tx);
-<<<<<<< HEAD
+
+	fn take_snapshot(&self, _root_dir: &Path) {
+		unimplemented!()
 	}
 
 	fn pending_transactions(&self) -> Vec<SignedTransaction> {
 		self.miner.pending_transactions()
 	}
-
-	fn take_snapshot(&self, _root_dir: &Path) {
-		unimplemented!()
-=======
-	}
-
-	fn pending_transactions(&self) -> Vec<SignedTransaction> {
-		self.miner.pending_transactions()
->>>>>>> 78ebc8b9
-	}
 }