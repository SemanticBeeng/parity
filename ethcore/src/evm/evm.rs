--- conflicted
+++ resolved
@@ -91,19 +91,6 @@
 impl fmt::Display for Error {
 	fn fmt(&self, f: &mut fmt::Formatter) -> fmt::Result {
 		use self::Error::*;
-<<<<<<< HEAD
-		let message = match *self {
-			OutOfGas => "Out of gas",
-			BadJumpDestination { .. } => "Bad jump destination",
-			BadInstruction { .. } => "Bad instruction",
-			StackUnderflow { .. } => "Stack underflow",
-			OutOfStack { .. } => "Out of stack",
-			BuiltIn { .. } => "Built-in failed",
-			Internal(ref msg) => msg,
-			Wasm(ref msg) => msg,
-		};
-		message.fmt(f)
-=======
 		match *self {
 			OutOfGas => write!(f, "Out of gas"),
 			BadJumpDestination { destination } => write!(f, "Bad jump destination {:x}", destination),
@@ -112,8 +99,8 @@
 			OutOfStack { instruction, wanted, limit } => write!(f, "Out of stack {} {}/{}", instruction, wanted, limit),
 			BuiltIn(name) => write!(f, "Built-in failed: {}", name),
 			Internal(ref msg) => write!(f, "Internal error: {}", msg),
+			Wasm(ref msg) => write!(f, "Internal error: {}", msg),
 		}
->>>>>>> e6a31e75
 	}
 }
 
