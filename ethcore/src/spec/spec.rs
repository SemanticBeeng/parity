--- conflicted
+++ resolved
@@ -64,10 +64,6 @@
 	pub eip86_transition: BlockNumber,
 	/// Number of first block where EIP-140 (Metropolis: REVERT opcode) rules begin.
 	pub eip140_transition: BlockNumber,
-<<<<<<< HEAD
-	/// Wasm support
-	pub wasm: bool,
-=======
 	/// Number of first block where EIP-210 (Metropolis: BLOCKHASH changes) rules begin.
 	pub eip210_transition: BlockNumber,
 	/// EIP-210 Blockhash contract address.
@@ -76,7 +72,8 @@
 	pub eip210_contract_code: Bytes,
 	/// Gas allocated for EIP-210 blockhash update.
 	pub eip210_contract_gas: U256,
->>>>>>> e6a31e75
+	/// Wasm support
+	pub wasm: bool,
 }
 
 impl From<ethjson::spec::Params> for CommonParams {
@@ -93,16 +90,13 @@
 			validate_receipts_transition: p.validate_receipts_transition.map_or(0, Into::into),
 			eip86_transition: p.eip86_transition.map_or(BlockNumber::max_value(), Into::into),
 			eip140_transition: p.eip140_transition.map_or(BlockNumber::max_value(), Into::into),
-<<<<<<< HEAD
-			wasm: p.wasm.unwrap_or(false),
-=======
 			eip210_transition: p.eip210_transition.map_or(BlockNumber::max_value(), Into::into),
 			eip210_contract_address: p.eip210_contract_address.map_or(0xf0.into(), Into::into),
 			eip210_contract_code: p.eip210_contract_code.map_or_else(
 				|| DEFAULT_BLOCKHASH_CONTRACT.from_hex().expect("Default BLOCKHASH contract is valid"),
 				Into::into),
 			eip210_contract_gas: p.eip210_contract_gas.map_or(1000000.into(), Into::into),
->>>>>>> e6a31e75
+			wasm: p.wasm.unwrap_or(false),
 		}
 	}
 }
