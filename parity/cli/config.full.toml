--- conflicted
+++ resolved
@@ -71,16 +71,11 @@
 price_update_period = "hourly"
 gas_floor_target = "4700000"
 gas_cap = "6283184"
-<<<<<<< HEAD
-tx_queue_size = 2048
-tx_queue_gas = "auto"
-=======
 tx_queue_size = 1024
 tx_queue_gas = "auto"
 tx_queue_strategy = "gas_factor"
 tx_queue_ban_count = 1
 tx_queue_ban_time = 180 #s
->>>>>>> b3d502ba
 tx_gas_limit = "6283184"
 tx_time_limit = 100 #ms
 extra_data = "Parity"
