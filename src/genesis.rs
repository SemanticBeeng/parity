--- conflicted
+++ resolved
@@ -90,14 +90,9 @@
 				// ethash specific fields
 				let mixhash = H256::from_str(&json["mixhash"].as_string().unwrap()[2..]).unwrap();
 				let nonce = H64::from_str(&json["nonce"].as_string().unwrap()[2..]).unwrap();
-<<<<<<< HEAD
-				vec![mixhash.to_vec(), nonce.to_vec()]
+				vec![encode(&mixhash), encode(&nonce)]
 			},
 			hash: RefCell::new(None)
-=======
-				vec![encode(&mixhash), encode(&nonce)]
-			}
->>>>>>> ca6a2092
 		};
 
 		(header, state)
