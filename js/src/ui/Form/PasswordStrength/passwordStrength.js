--- conflicted
+++ resolved
@@ -20,11 +20,6 @@
 import zxcvbn from 'zxcvbn';
 
 import Progress from '~/ui/Progress';
-<<<<<<< HEAD
-
-import styles from './passwordStrength.css';
-=======
->>>>>>> c27d96a4
 
 import styles from './passwordStrength.css';
 
@@ -77,17 +72,10 @@
           />
         </label>
         <Progress
-<<<<<<< HEAD
-          color={ color }
-          determinate
-          style={ BAR_STYLE }
-          value={ value }
-=======
           color={ this.getStrengthBarColor(score) }
           isDeterminate
           max={ 100 }
           value={ score * 100 / 5 + 20 }
->>>>>>> c27d96a4
         />
         <div className={ styles.feedback }>
           { this.renderFeedback(feedback) }
