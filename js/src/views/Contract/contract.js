--- conflicted
+++ resolved
@@ -22,16 +22,9 @@
 
 import { newError } from '@parity/shared/redux/actions';
 import { setVisibleAccounts } from '@parity/shared/redux/providers/personalActions';
-<<<<<<< HEAD
-
-import { Actionbar, Button, Page, Portal } from '~/ui';
-import { CancelIcon, DeleteIcon, EditIcon, PlayIcon, VisibleIcon } from '~/ui/Icons';
-import Editor from '~/ui/Editor';
-=======
 import { Actionbar, Button, Page, Portal } from '@parity/ui';
 import { CancelIcon, DeleteIcon, EditIcon, PlayIcon, VisibleIcon } from '@parity/ui/Icons';
 import Editor from '@parity/ui/Editor';
->>>>>>> c27d96a4
 
 import EditMeta from '../Account/EditMeta';
 import Header from '../Account/Header';
