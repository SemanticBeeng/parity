// Copyright 2015-2017 Parity Technologies (UK) Ltd.
// This file is part of Parity.

// Parity is free software: you can redistribute it and/or modify
// it under the terms of the GNU General Public License as published by
// the Free Software Foundation, either version 3 of the License, or
// (at your option) any later version.

// Parity is distributed in the hope that it will be useful,
// but WITHOUT ANY WARRANTY; without even the implied warranty of
// MERCHANTABILITY or FITNESS FOR A PARTICULAR PURPOSE.  See the
// GNU General Public License for more details.

// You should have received a copy of the GNU General Public License
// along with Parity.  If not, see <http://www.gnu.org/licenses/>.

import { pick } from 'lodash';
import React, { Component, PropTypes } from 'react';
import { connect } from 'react-redux';
import { bindActionCreators } from 'redux';

import { ETH_TOKEN } from '@parity/shared/util/tokens';
import { fetchCertifiers, fetchCertifications } from '@parity/shared/redux/providers/certifications/actions';
<<<<<<< HEAD

import { Container, SectionList } from '~/ui';
=======
import { Container, SectionList } from '@parity/ui';
>>>>>>> c27d96a4

import Summary from '../Summary';
import styles from './list.css';

class List extends Component {
  static propTypes = {
    balances: PropTypes.object.isRequired,
    certifications: PropTypes.object.isRequired,
    accounts: PropTypes.object,
    disabled: PropTypes.object,
    empty: PropTypes.bool,
    link: PropTypes.string,
    order: PropTypes.string,
    orderFallback: PropTypes.string,
    search: PropTypes.array,

    fetchCertifiers: PropTypes.func.isRequired,
    fetchCertifications: PropTypes.func.isRequired,
    handleAddSearchToken: PropTypes.func
  };

  componentWillMount () {
    const { accounts, fetchCertifiers, fetchCertifications } = this.props;

    fetchCertifiers();
    for (let address in accounts) {
      fetchCertifications(address);
    }
  }

  render () {
    const { accounts, disabled, empty } = this.props;

    if (empty) {
      return (
        <Container className={ styles.empty }>
          <div>
            There are currently no accounts or addresses to display.
          </div>
        </Container>
      );
    }

    const addresses = this
      .getAddresses()
      .map((address) => {
        const account = accounts[address] || {};
        const isDisabled = disabled ? disabled[address] : false;
        const owners = account.owners || null;

        return {
          account,
          isDisabled,
          owners
        };
      });

    return (
      <SectionList
        items={ addresses }
        renderItem={ this.renderSummary }
      />
    );
  }

  renderSummary = (item) => {
    const { account, isDisabled, owners } = item;
    const { handleAddSearchToken, link } = this.props;

    return (
      <Summary
        account={ account }
        disabled={ isDisabled }
        handleAddSearchToken={ handleAddSearchToken }
        link={ link }
        owners={ owners }
        showCertifications
      />
    );
  }

  getAddresses () {
    const filteredAddresses = this.getFilteredAddresses();

    return this.sortAddresses(filteredAddresses);
  }

  sortAddresses (addresses) {
    const { order, orderFallback } = this.props;

    if (!order) {
      return addresses;
    }

    const { accounts } = this.props;

    return addresses.sort((addressA, addressB) => {
      const accountA = accounts[addressA];
      const accountB = accounts[addressB];

      const sort = this.compareAccounts(accountA, accountB, order);

      if (sort === 0 && orderFallback) {
        return this.compareAccounts(accountA, accountB, orderFallback);
      }

      return sort;
    });
  }

  compareAccounts (accountA, accountB, key, _reverse = null) {
    if (key && key.split(':')[1] === '-1') {
      return this.compareAccounts(accountA, accountB, key.split(':')[0], true);
    }

    if (key === 'timestamp' && _reverse === null) {
      return this.compareAccounts(accountA, accountB, key, true);
    }

    if (key === 'name') {
      return accountA.name.localeCompare(accountB.name);
    }

    if (key === 'eth') {
      const { balances } = this.props;

      const balanceA = balances[accountA.address];
      const balanceB = balances[accountB.address];

      if (!balanceA && !balanceB) {
        return 0;
      } else if (balanceA && !balanceB) {
        return -1;
      } else if (!balanceA && balanceB) {
        return 1;
      }

      const ethA = balanceA[ETH_TOKEN.id];
      const ethB = balanceB[ETH_TOKEN.id];

      if (!ethA && !ethB) {
        return 0;
      } else if (ethA && !ethB) {
        return -1;
      } else if (!ethA && ethB) {
        return 1;
      }

      return -1 * ethA.comparedTo(ethB);
    }

    if (key === 'tags') {
      const tagsA = [].concat(accountA.meta.tags)
        .filter(t => t)
        .sort()
        .join('');

      const tagsB = [].concat(accountB.meta.tags)
        .filter(t => t)
        .sort()
        .join('');

      if (!tagsA && !tagsB) {
        return 0;
      } else if (tagsA && !tagsB) {
        return -1;
      } else if (!tagsA && tagsB) {
        return 1;
      }

      return tagsA.localeCompare(tagsB);
    }

    const reverse = _reverse
      ? -1
      : 1;

    const metaA = accountA.meta[key];
    const metaB = accountB.meta[key];

    if (!metaA && !metaB) {
      return 0;
    }

    if (metaA && !metaB) {
      return -1;
    }

    if (metaA < metaB) {
      return -1 * reverse;
    }

    if (!metaA && metaB) {
      return 1;
    }

    if (metaA > metaB) {
      return 1 * reverse;
    }

    return 0;
  }

  getFilteredAddresses () {
    const { accounts, search } = this.props;
    const searchValues = (search || []).map(v => v.toLowerCase());

    if (searchValues.length === 0) {
      return Object.keys(accounts);
    }

    return Object.keys(accounts)
      .filter((address) => {
        const account = accounts[address];

        const tags = account.meta.tags || [];
        const name = account.name || '';

        const values = tags
          .concat(name)
          .map(v => v.toLowerCase());

        return searchValues
          .map(searchValue => {
            return values
              .some(value => value.indexOf(searchValue) >= 0);
          })
          // `current && truth, true` => use tokens as AND
          // `current || truth, false` => use tokens as OR
          .reduce((current, truth) => current && truth, true);
      });
  }
}

function mapStateToProps (state, props) {
  const addresses = Object.keys(props.accounts);
  const balances = pick(state.balances, addresses);
  const { certifications } = state;

  return { balances, certifications };
}

function mapDispatchToProps (dispatch) {
  return bindActionCreators({
    fetchCertifiers,
    fetchCertifications
  }, dispatch);
}

export default connect(
  mapStateToProps,
  mapDispatchToProps
)(List);<|MERGE_RESOLUTION|>--- conflicted
+++ resolved
@@ -21,12 +21,7 @@
 
 import { ETH_TOKEN } from '@parity/shared/util/tokens';
 import { fetchCertifiers, fetchCertifications } from '@parity/shared/redux/providers/certifications/actions';
-<<<<<<< HEAD
-
-import { Container, SectionList } from '~/ui';
-=======
 import { Container, SectionList } from '@parity/ui';
->>>>>>> c27d96a4
 
 import Summary from '../Summary';
 import styles from './list.css';
